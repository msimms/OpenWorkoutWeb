--- conflicted
+++ resolved
@@ -111,16 +111,10 @@
 
     def terminate(self):
         """Destructor"""
-<<<<<<< HEAD
-        print("Terminating")
-        self.app.terminate()
-        self.app = None
-=======
         print("Terminating the cherrypy front end...")
         if self.app is not None:
             self.app.terminate()
             self.app = None
->>>>>>> 4590948c
 
     def log_error(self, log_str):
         """Writes an error message to the log file."""
@@ -455,18 +449,11 @@
             if len(args) > 0:
                 api_version = args[0]
                 if api_version == '1.0':
-<<<<<<< HEAD
-                    api = Api.Api(self.app.user_mgr, self.app.data_mgr, user_id)
-                    handled, response = api.handle_api_1_0_request(args[1:], params)
-                    if not handled:
-                        self.log_error("Failed to handle request: " + args[1:])
-=======
                     api = Api.Api(self.app.user_mgr, self.app.data_mgr, self.app.analysis_scheduler, user_id)
                     method = args[1:]
                     handled, response = api.handle_api_1_0_request(method[0], params)
                     if not handled:
                         self.log_error("Failed to handle request: " + method)
->>>>>>> 4590948c
                         cherrypy.response.status = 400
                     else:
                         cherrypy.response.status = 200
@@ -607,12 +594,9 @@
         'requests.show_tracebacks': False,
         'log.access_file': ACCESS_LOG})
 
-<<<<<<< HEAD
-=======
     reload_feature = ReloadFeature(cherrypy.engine)
     reload_feature.subscribe()
 
->>>>>>> 4590948c
     cherrypy.quickstart(g_app, config=conf)
 
 if __name__ == "__main__":
