--- conflicted
+++ resolved
@@ -15,11 +15,7 @@
 class ActivityWriter(object):
     """Base class for any class that handles data read from the Importer."""
 
-<<<<<<< HEAD
-    def create_activity(self, username, stream_name, stream_description, activity_type, start_time):
-=======
     def create_activity(self, username, user_id, stream_name, stream_description, activity_type, start_time):
->>>>>>> 4590948c
         """Pure virtual method for starting a location stream - creates the activity ID for the specified user."""
         pass
 
@@ -39,13 +35,10 @@
         """Pure virtual method for processing a sensor reading from the importer."""
         pass
 
-<<<<<<< HEAD
-=======
     def create_sensor_readings(self, activity_id, sensor_type, values):
         """Pure virtual method for processing multiple sensor readings. 'values' is an array of arrays in the form [time, value]."""
         pass
 
->>>>>>> 4590948c
     def finish_activity(self):
         """Pure virtual method for any post-processing."""
         pass
@@ -80,9 +73,6 @@
             start_time_unix = calendar.timegm(start_time_tuple)
 
             # Indicate the start of the activity.
-<<<<<<< HEAD
-            device_str, activity_id = self.activity_writer.create_activity(username, gpx.name, gpx.description, 'Unknown', start_time_unix)
-=======
             device_str, activity_id = self.activity_writer.create_activity(username, user_id, gpx.name, gpx.description, 'Unknown', start_time_unix)
 
             locations = []
@@ -90,7 +80,6 @@
             heart_rate_readings = []
             power_readings = []
             temperature_readings = []
->>>>>>> 4590948c
 
             for track in gpx.tracks:
                 self.activity_writer.create_track(device_str, activity_id, track.name, track.description)
@@ -102,29 +91,6 @@
                         dt_obj = datetime.datetime.strptime(dt_str, "%Y-%m-%d %H:%M:%S %Z")
                         dt_tuple = dt_obj.timetuple()
                         dt_unix = calendar.timegm(dt_tuple) * 1000
-<<<<<<< HEAD
-
-                        # Store the location.
-                        self.activity_writer.create_location(device_str, activity_id, dt_unix, point.latitude, point.longitude, point.elevation)
-
-                        # Look for other attributes.
-                        extensions = point.extensions
-                        if 'power' in extensions:
-                            self.activity_writer.create_sensor_reading(device_str, activity_id, dt_unix, Keys.APP_POWER_KEY, extensions['power'])
-                        if 'gpxtpx:TrackPointExtension' in extensions:
-                            gpxtpx_extensions = extensions['gpxtpx:TrackPointExtension']
-                            if 'gpxtpx:hr' in gpxtpx_extensions:
-                                self.activity_writer.create_sensor_reading(device_str, activity_id, dt_unix, Keys.APP_HEART_RATE_KEY, gpxtpx_extensions['gpxtpx:hr'])
-                            if 'gpxtpx:cad' in gpxtpx_extensions:
-                                self.activity_writer.create_sensor_reading(device_str, activity_id, dt_unix, Keys.APP_CADENCE_KEY, gpxtpx_extensions['gpxtpx:cad'])
-                            if 'gpxtpx:atemp' in gpxtpx_extensions:
-                                self.activity_writer.create_sensor_reading(device_str, activity_id, dt_unix, Keys.APP_TEMP_KEY, gpxtpx_extensions['gpxtpx:atemp'])
-
-            # Let it be known that we are finished with this activity.
-            self.activity_writer.finish_activity()
-            return True
-        return False
-=======
 
                         # Store the location.
                         location = []
@@ -167,7 +133,6 @@
             self.activity_writer.create_sensor_readings(activity_id, Keys.APP_HEART_RATE_KEY, heart_rate_readings)
             self.activity_writer.create_sensor_readings(activity_id, Keys.APP_POWER_KEY, power_readings)
             self.activity_writer.create_sensor_readings(activity_id, Keys.APP_TEMP_KEY, temperature_readings)
->>>>>>> 4590948c
 
             # Let it be known that we are finished with this activity.
             self.activity_writer.finish_activity()
@@ -181,20 +146,12 @@
         # Parse the file.
         tree = objectify.parse(file_name)
         if tree is None:
-<<<<<<< HEAD
-            return False
-=======
             return False, "", ""
->>>>>>> 4590948c
 
         # Get the first node in the XML tree.
         root = tree.getroot()
         if root is None:
-<<<<<<< HEAD
-            return False
-=======
             return False, "", ""
->>>>>>> 4590948c
 
         # The interesting stuff starts with an activity.
         activity = root.Activities.Activity
@@ -209,16 +166,12 @@
 
         # Indicate the start of the activity.
         normalized_activity_type = Importer.normalize_activity_type(activity_type)
-<<<<<<< HEAD
-        device_str, activity_id = self.activity_writer.create_activity(username, "", "", normalized_activity_type, start_time_unix)
-=======
         device_str, activity_id = self.activity_writer.create_activity(username, user_id, "", "", normalized_activity_type, start_time_unix)
 
         locations = []
         cadences = []
         heart_rate_readings = []
         power_readings = []
->>>>>>> 4590948c
 
         if hasattr(activity, 'Lap'):
             for lap in activity.Lap:
@@ -235,19 +188,6 @@
 
                                 # Store the location.
                                 if hasattr(point, 'Position'):
-<<<<<<< HEAD
-                                    if hasattr(point, 'AltitudeMeters'):
-                                        altitudeMeters = point.AltitudeMeters
-                                    else:
-                                        altitudeMeters = 0.0
-                                    self.activity_writer.create_location(device_str, activity_id, dt_unix, point.Position.LatitudeDegrees, point.Position.LongitudeDegrees, altitudeMeters)
-
-                                # Look for other attributes.
-                                if hasattr(point, 'Cadence'):
-                                    self.activity_writer.create_sensor_reading(device_str, activity_id, dt_unix, Keys.APP_CADENCE_KEY, point.Cadence)
-                                if hasattr(point, 'HeartRateBpm'):
-                                    self.activity_writer.create_sensor_reading(device_str, activity_id, dt_unix, Keys.APP_HEART_RATE_KEY, point.HeartRateBpm.Value)
-=======
                                     location = []
                                     location.append(dt_unix)
                                     location.append(float(point.Position.LatitudeDegrees))
@@ -269,22 +209,12 @@
                                     reading.append(dt_unix)
                                     reading.append(float(point.HeartRateBpm.Value))
                                     heart_rate_readings.append(reading)
->>>>>>> 4590948c
                                 if hasattr(point, 'Extensions'):
                                     elements = point.Extensions
                                     children = elements.getchildren()
                                     if len(children) > 0:
                                         subelement = children[0]
                                         if hasattr(subelement, 'Watts'):
-<<<<<<< HEAD
-                                            self.activity_writer.create_sensor_reading(device_str, activity_id, dt_unix, Keys.APP_POWER_KEY, subelement.Watts)
-
-        # Let it be known that we are finished with this activity.
-        self.activity_writer.finish_activity()
-        return True
-
-    def import_file(self, username, local_file_name, file_extension):
-=======
                                             reading = []
                                             reading.append(dt_unix)
                                             reading.append(float(subelement.Watts))
@@ -340,7 +270,6 @@
         return True, device_str, activity_id
 
     def import_file(self, username, user_id, local_file_name, file_extension):
->>>>>>> 4590948c
         """Imports the specified file, parsing it based on the provided extension."""
         try:
             if file_extension == '.gpx':
@@ -353,8 +282,4 @@
             traceback.print_exc(file=sys.stdout)
             logger = logging.getLogger()
             logger.error(sys.exc_info()[0])
-<<<<<<< HEAD
-        return False
-=======
-        return False, "", ""
->>>>>>> 4590948c
+        return False, "", ""