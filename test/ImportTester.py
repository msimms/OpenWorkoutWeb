--- conflicted
+++ resolved
@@ -35,11 +35,7 @@
         self.location_analyzer = None
         self.sensor_analyzers = []
 
-<<<<<<< HEAD
-    def create_activity(self, username, stream_name, stream_description, activity_type, start_time):
-=======
     def create_activity(self, username, user_id, stream_name, stream_description, activity_type, start_time):
->>>>>>> 4590948c
         """Inherited from ActivityWriter. Called when we start reading an activity file."""
 
         self.location_analyzer = LocationAnalyzer.LocationAnalyzer(activity_type) # Need a fresh analyzer object for each activity
@@ -50,10 +46,7 @@
         title_str = "Activity Type: " + activity_type
         print(title_str)
         print("-" * len(title_str))
-<<<<<<< HEAD
-=======
-
->>>>>>> 4590948c
+
         title_str = "ID: " + self.current_activity_id
         print(title_str)
         print("-" * len(title_str))
@@ -68,44 +61,6 @@
         """Inherited from ActivityWriter. Called for each location that is read from the input file."""
         self.location_analyzer.append_location(date_time, latitude, longitude, altitude)
         self.location_analyzer.update_speeds()
-<<<<<<< HEAD
-
-    def create_sensor_reading(self, device_str, activity_id, date_time, key, value):
-        """Inherited from ActivityWriter. Called for each sensor reading that is read from the input file."""
-        found = False
-        for sensor_analyzer in self.sensor_analyzers:
-            if sensor_analyzer.type == key:
-                sensor_analyzer.append_sensor_value(date_time, value)
-                found = True
-                break
-        if not found:
-            factory = SensorAnalyzerFactory.SensorAnalyzerFactory()
-            sensor_analyzer = factory.create(key)
-            if sensor_analyzer:
-                sensor_analyzer.append_sensor_value(date_time, value)
-                self.sensor_analyzers.append(sensor_analyzer)
-
-    def finish_activity(self):
-        """Inherited from ActivityWriter. Called for post-processing."""
-
-        # Do location-based analysis.
-        self.location_analyzer.analyze()
-
-        # Do sensor analysis.
-        for sensor_analyzer in self.sensor_analyzers:
-            title_str = sensor_analyzer.type + ":"
-            print(title_str)
-            print("-" * len(title_str))
-            sensor_analysis = sensor_analyzer.analyze()
-            print(sensor_analysis)
-            self.summarizer.add_activity_data(self.current_activity_id, self.current_activity_type, self.current_activity_start_time, sensor_analysis)
-
-        print("Location-Based Calculations:")
-        print("----------------------------")
-
-        print("Total Distance: {:.2f} meters".format(self.location_analyzer.total_distance))
-        print("Vertical Ascent: {:.2f} meters".format(self.location_analyzer.total_vertical))
-=======
 
     def create_locations(self, device_str, activity_id, locations):
         """Inherited from ActivityWriter. Adds several locations to the database. 'locations' is an array of arrays in the form [time, lat, lon, alt]."""
@@ -152,7 +107,6 @@
         print("Total Distance: {:.2f} meters".format(self.location_analyzer.total_distance))
         print("Vertical Ascent: {:.2f} meters".format(self.location_analyzer.total_vertical))
 
->>>>>>> 4590948c
         if self.location_analyzer.start_time is not None and self.location_analyzer.last_time is not None:
             total_time = (self.location_analyzer.last_time - self.location_analyzer.start_time) / 1000
             print("Total Time: {:.2f} seconds".format(total_time))
@@ -250,10 +204,7 @@
     total_time = 0
     num_files_processed = 0
     for subdir, _, files in os.walk(test_dir):
-<<<<<<< HEAD
-=======
-
->>>>>>> 4590948c
+
         title_str = "Processing all files in " + test_dir + ":"
         print(title_str + "\n")
         for current_file in files:
@@ -264,22 +215,14 @@
 
             full_path = os.path.join(subdir, current_file)
             _, temp_file_ext = os.path.splitext(full_path)
-<<<<<<< HEAD
-            if temp_file_ext in ['.gpx', '.tcx']:
-=======
             if temp_file_ext in ['.gpx', '.tcx', '.csv']:
->>>>>>> 4590948c
                 title_str = "Processing: " + full_path
                 print("=" * len(title_str))
                 print(title_str)
                 print("=" * len(title_str))
                 start_time = time.time()
-<<<<<<< HEAD
-                if importer.import_file("test user", full_path, temp_file_ext):
-=======
                 success, device_id, activity_id = importer.import_file("test user", "", full_path, temp_file_ext)
                 if success:
->>>>>>> 4590948c
                     elapsed_time = time.time() - start_time
                     total_time = total_time + elapsed_time
                     num_files_processed = num_files_processed + 1
@@ -305,14 +248,10 @@
         print("- " + failure)
 
     # Print the time summary.
-<<<<<<< HEAD
-    print("Average time per sample: " + str(total_time / num_files_processed) + " seconds\n")
-=======
     if num_files_processed > 0:
         print("Average time per sample: " + str(total_time / num_files_processed) + " seconds\n")
     else:
         print("No files processed.\n")
->>>>>>> 4590948c
 
 if __name__ == "__main__":
     main()